--- conflicted
+++ resolved
@@ -15,179 +15,9 @@
 use std::env;
 
 fn main() {
-<<<<<<< HEAD
-    if env::var("CARGO_FEATURE_PROVE").is_err() {
-        return;
-    }
-
-    let out_dir = env::var("OUT_DIR").unwrap();
-    let out_dir = Path::new(&out_dir);
-
-    build_cpu_kernels();
-
-    if env::var("CARGO_CFG_TARGET_OS").unwrap() == "macos" {
-        build_metal_kernels(out_dir);
-    }
-
-    if env::var("CARGO_FEATURE_CUDA").is_ok() {
-        build_cuda_kernels(out_dir);
-    }
-}
-
-fn build_cpu_kernels() {
-    let srcs: Vec<PathBuf> = glob::glob("cxx/*.cpp")
-        .unwrap()
-        .map(|x| x.unwrap())
-        .collect();
-    cc::Build::new()
-        .cpp(true)
-        .files(&srcs)
-        .flag_if_supported("/std:c++17")
-        .flag_if_supported("-std=c++17")
-        .compile("circuit");
-    for src in srcs {
-        println!("cargo:rerun-if-changed={}", src.display());
-    }
-}
-
-fn build_metal_kernels(out_dir: &Path) {
-    let mut src_paths = vec![];
-    let mut air_paths = vec![];
-
-    let compiler = String::from_utf8(
-        Command::new("xcrun")
-            .args(["--find", "--sdk", "macosx", "metal"])
-            .output()
-            .unwrap()
-            .stdout,
-    )
-    .unwrap();
-    let compiler = compiler.trim_end();
-    eprintln!("compiler: {compiler}");
-
-    let inc_path = Path::new(&env::var("DEP_RISC0_ZKP_INCLUDE").unwrap()).join("kernels/metal");
-    let inc_path = inc_path.to_str().unwrap();
-
-    for kernel in KERNELS {
-        let out_path = out_dir.join(kernel).with_extension("air");
-        let sha_path = out_dir.join(kernel).with_extension("sha");
-        let src_path = Path::new("kernels").join(kernel).with_extension("metal");
-        let src_path = src_path.display().to_string();
-        src_paths.push(src_path.clone());
-
-        let out_path = out_path.display().to_string();
-        air_paths.push(out_path.clone());
-
-        let args = vec!["-c", &src_path, "-I", inc_path, "-o", &out_path];
-
-        let (sha, sha_hex) = compute_hash(&src_path, inc_path, &args);
-        if let Ok(cached_sha) = std::fs::read(&sha_path) {
-            if cached_sha == sha.as_slice() {
-                println!("Metal kernel {kernel} ({sha_hex}) up to date");
-                continue;
-            }
-        }
-
-        let result = Command::new(compiler).args(args).status().unwrap();
-        if !result.success() {
-            panic!("Could not build metal kernels");
-        }
-
-        std::fs::write(sha_path, sha).unwrap();
-    }
-
-    let out_path = out_dir.join("kernels.metallib");
-    let result = Command::new("xcrun")
-        .args(["--sdk", "macosx"])
-        .arg("metallib")
-        .args(air_paths)
-        .arg("-o")
-        .arg(&out_path)
-        .status()
-        .unwrap();
-    if !result.success() {
-        panic!("Could not build metal kernels");
-    }
-
-    for src in src_paths {
-        println!("cargo:rerun-if-changed={src}");
-    }
-    for header in glob::glob(inc_path).unwrap() {
-        let header = header.unwrap();
-        let header = header.display().to_string();
-        println!("cargo:rerun-if-changed={header}");
-    }
-}
-
-fn build_cuda_kernels(out_dir: &Path) {
-    let src_path = "kernels/eval_check.cu";
-    let out_path = out_dir.join("kernels.fatbin");
-    let out_path = out_path.display().to_string();
-    let sha_path = out_dir.join("kernels.sha");
-
-    let inc_path = Path::new(&env::var("DEP_RISC0_ZKP_INCLUDE").unwrap()).join("kernels/cuda");
-    let inc_path = inc_path.to_str().unwrap();
-
-    let args = ["--fatbin", src_path, "-I", inc_path, "-o", &out_path];
-
-    let (sha, sha_hex) = compute_hash(src_path, inc_path, &args);
-    if let Ok(cached_sha) = std::fs::read(&sha_path) {
-        if cached_sha == sha.as_slice() {
-            println!("CUDA kernel {out_path} ({sha_hex}) up to date");
-            return;
-        }
-    }
-
-    let result = Command::new("nvcc").args(args).status().unwrap();
-    if !result.success() {
-        panic!("Failed to build CUDA kernels");
-    }
-
-    std::fs::write(sha_path, sha).unwrap();
-
-    println!("cargo:rerun-if-changed={src_path}");
-    for header in glob::glob(inc_path).unwrap() {
-        let header = header.unwrap();
-        let header = header.display().to_string();
-        println!("cargo:rerun-if-changed={header}");
-    }
-}
-
-struct Hasher {
-    sha: Sha256,
-}
-
-impl Hasher {
-    fn new() -> Self {
-        Self { sha: Sha256::new() }
-    }
-
-    fn add_args(&mut self, args: &[&str]) {
-        for arg in args.iter() {
-            self.sha.update(arg.as_bytes());
-        }
-    }
-
-    fn add_mtime<P: AsRef<Path>>(&mut self, path: P) {
-        let metadata = std::fs::metadata(path).unwrap();
-        let mtime = metadata.modified().unwrap();
-        let mtime = mtime.duration_since(UNIX_EPOCH).unwrap();
-        self.sha.update(mtime.as_nanos().to_le_bytes());
-    }
-
-    fn finalize(self) -> (Vec<u8>, String) {
-        let digest = self.sha.finalize();
-        let digest_hex: String = digest
-            .as_slice()
-            .iter()
-            .map(|x| format!("{x:02x}"))
-            .collect();
-        (digest.to_vec(), digest_hex)
-=======
     if env::var("CARGO_FEATURE_CUDA").is_ok() {
         let cuda_bin = env::var("DEP_RISC0_SYS_CUDA_KERNELS_RV32IM").unwrap();
         println!("cargo:rustc-env=RV32IM_CUDA_PATH={cuda_bin}");
->>>>>>> ebfada52
     }
 
     if env::var("CARGO_FEATURE_METAL").is_ok() {
