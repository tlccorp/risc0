--- conflicted
+++ resolved
@@ -171,9 +171,6 @@
         }
     }
 
-<<<<<<< HEAD
-    pub fn as_slice(&self) -> Ref<[T]> {
-=======
     pub fn from_fn<F>(size: usize, f: F) -> Self
     where
         F: FnMut(usize) -> T,
@@ -185,7 +182,6 @@
     }
 
     pub fn as_slice<'a>(&'a self) -> Ref<'a, [T]> {
->>>>>>> ebfada52
         let vec = self.buf.borrow();
         Ref::map(vec, |vec| {
             let slice = bytemuck::cast_slice(vec);
@@ -617,11 +613,7 @@
         output.view(|view| {
             assert_eq!(expected.len(), view.len());
             for (expected, actual) in expected.iter().zip(view) {
-<<<<<<< HEAD
-                assert_eq!(Digest::from(*expected), *actual);
-=======
                 assert_eq!(Digest::from_hex(expected).unwrap(), *actual);
->>>>>>> ebfada52
             }
         });
     }
